package com.microsoft.azure.cosmosdb.kafka.connect.sink

import com.microsoft.azure.cosmosdb.kafka.connect.config.{ConnectorConfig, CosmosDBConfig, CosmosDBConfigConstants}
import org.apache.kafka.common.config.ConfigException
import org.scalatest.{Matchers, WordSpec}

import scala.collection.JavaConverters._

class CosmosDBSinkSettingsTest extends WordSpec with Matchers {
    "CosmosDBClientSettingsTest" should {
        "throws an exception if endpoint is empty" in {
            val map = Map(
                CosmosDBConfigConstants.CONNECTION_ENDPOINT_CONFIG -> "",
                CosmosDBConfigConstants.CONNECTION_MASTERKEY_CONFIG -> "f",
                CosmosDBConfigConstants.DATABASE_CONFIG -> "f",
                CosmosDBConfigConstants.COLLECTION_CONFIG -> "f",
<<<<<<< HEAD
                CosmosDBConfigConstants.TOPIC_CONFIG -> "f",
=======
                CosmosDBConfigConstants.TOPIC_CONFIG -> "f"
>>>>>>> e5b03a7b
            ).asJava

            val caught = intercept[IllegalArgumentException]{
                CosmosDBSinkSettings(CosmosDBConfig(ConnectorConfig.sinkConfigDef, map))
            }

            caught.getMessage should endWith (s"Invalid value for ${CosmosDBConfigConstants.CONNECTION_ENDPOINT_CONFIG}")
        }

        "throws an exception if masterkey is empty" in {
            val map = Map(
                CosmosDBConfigConstants.CONNECTION_ENDPOINT_CONFIG -> "https://f",
                CosmosDBConfigConstants.CONNECTION_MASTERKEY_CONFIG -> "",
                CosmosDBConfigConstants.DATABASE_CONFIG -> "f",
                CosmosDBConfigConstants.COLLECTION_CONFIG -> "f",
<<<<<<< HEAD
                CosmosDBConfigConstants.TOPIC_CONFIG -> "f",
            ).asJava

            val config = CosmosDBConfig(ConnectorConfig.sinkConfigDef, map)
=======
                CosmosDBConfigConstants.TOPIC_CONFIG -> "f"
            ).asJava

>>>>>>> e5b03a7b
            val caught = intercept[IllegalArgumentException]{
                CosmosDBSinkSettings(CosmosDBConfig(ConnectorConfig.sinkConfigDef, map))
            }

            caught.getMessage should endWith (s"Invalid value for ${CosmosDBConfigConstants.CONNECTION_MASTERKEY_CONFIG}")
        }

        "throws an exception if topic is empty" in {
            val map = Map(
                CosmosDBConfigConstants.CONNECTION_ENDPOINT_CONFIG -> "https://f",
                CosmosDBConfigConstants.CONNECTION_MASTERKEY_CONFIG -> "f",
                CosmosDBConfigConstants.DATABASE_CONFIG -> "f",
                CosmosDBConfigConstants.COLLECTION_CONFIG -> "f",
                CosmosDBConfigConstants.TOPIC_CONFIG -> ""
            ).asJava

            val caught = intercept[IllegalArgumentException]{
                CosmosDBSinkSettings(CosmosDBConfig(ConnectorConfig.sinkConfigDef, map))
            }

            caught.getMessage should endWith (s"Invalid value for ${CosmosDBConfigConstants.TOPIC_CONFIG}")
        }

        "throws an exception if database is empty" in {
            val map = Map(
                CosmosDBConfigConstants.CONNECTION_ENDPOINT_CONFIG -> "https://f",
                CosmosDBConfigConstants.CONNECTION_MASTERKEY_CONFIG -> "f",
                CosmosDBConfigConstants.DATABASE_CONFIG -> "",
                CosmosDBConfigConstants.COLLECTION_CONFIG -> "f",
<<<<<<< HEAD
                CosmosDBConfigConstants.TOPIC_CONFIG -> "f",
            ).asJava

            val config = CosmosDBConfig(ConnectorConfig.sinkConfigDef, map)
=======
                CosmosDBConfigConstants.TOPIC_CONFIG -> "f"
            ).asJava

>>>>>>> e5b03a7b
            val caught = intercept[IllegalArgumentException]{
                CosmosDBSinkSettings(CosmosDBConfig(ConnectorConfig.sinkConfigDef, map))
            }

            caught.getMessage should endWith (s"Invalid value for ${CosmosDBConfigConstants.DATABASE_CONFIG}")
        }

        "throws an exception if collection is empty" in {
            val map = Map(
                CosmosDBConfigConstants.CONNECTION_ENDPOINT_CONFIG -> "https://f",
                CosmosDBConfigConstants.CONNECTION_MASTERKEY_CONFIG -> "f",
                CosmosDBConfigConstants.DATABASE_CONFIG -> "f",
                CosmosDBConfigConstants.COLLECTION_CONFIG -> "",
<<<<<<< HEAD
                CosmosDBConfigConstants.TOPIC_CONFIG -> "f",
            ).asJava

            val config = CosmosDBConfig(ConnectorConfig.sinkConfigDef, map)
=======
                CosmosDBConfigConstants.TOPIC_CONFIG -> "f"
            ).asJava

>>>>>>> e5b03a7b
            val caught = intercept[IllegalArgumentException]{
                CosmosDBSinkSettings(CosmosDBConfig(ConnectorConfig.sinkConfigDef, map))
            }

            caught.getMessage should endWith (s"Invalid value for ${CosmosDBConfigConstants.COLLECTION_CONFIG}")
        }

<<<<<<< HEAD
        "throws an exception if topic name is empty" in {
            val map = Map(
                CosmosDBConfigConstants.CONNECTION_ENDPOINT_CONFIG -> "https://f",
                CosmosDBConfigConstants.CONNECTION_MASTERKEY_CONFIG -> "f",
                CosmosDBConfigConstants.DATABASE_CONFIG -> "f",
                CosmosDBConfigConstants.COLLECTION_CONFIG -> "f",
                CosmosDBConfigConstants.TOPIC_CONFIG -> "",
            ).asJava

            val config = CosmosDBConfig(ConnectorConfig.sinkConfigDef, map)
            val caught = intercept[IllegalArgumentException]{
                CosmosDBSinkSettings(config)
            }

            caught.getMessage should endWith (s"Invalid value for ${CosmosDBConfigConstants.TOPIC_CONFIG}")
        }

=======
        //testing the default values are propagated
>>>>>>> e5b03a7b
        "createDatabase && createCollection should be false if no setting provided" in {
            val map = Map(
                CosmosDBConfigConstants.CONNECTION_ENDPOINT_CONFIG -> "https://f",
                CosmosDBConfigConstants.CONNECTION_MASTERKEY_CONFIG -> "f",
                CosmosDBConfigConstants.DATABASE_CONFIG -> "f",
                CosmosDBConfigConstants.COLLECTION_CONFIG -> "f",
<<<<<<< HEAD
                CosmosDBConfigConstants.TOPIC_CONFIG -> "f",
            ).asJava

            val config = CosmosDBConfig(ConnectorConfig.sinkConfigDef, map)
            val settings = CosmosDBSinkSettings(config)
=======
                CosmosDBConfigConstants.TOPIC_CONFIG -> "f"
            ).asJava

            val settings = CosmosDBSinkSettings(CosmosDBConfig(ConnectorConfig.sinkConfigDef, map))
>>>>>>> e5b03a7b

            assert(!settings.createDatabase && !settings.createCollection, "createDatabase && createCollection should be false")
        }

        "set createDatabase flag if value is set to true" in {
            val map = Map(
                CosmosDBConfigConstants.CONNECTION_ENDPOINT_CONFIG -> "https://f",
                CosmosDBConfigConstants.CONNECTION_MASTERKEY_CONFIG -> "f",
                CosmosDBConfigConstants.DATABASE_CONFIG -> "f",
                CosmosDBConfigConstants.COLLECTION_CONFIG -> "f",
<<<<<<< HEAD
                CosmosDBConfigConstants.TOPIC_CONFIG -> "f",
                CosmosDBConfigConstants.CREATE_DATABASE_CONFIG -> "true"
            ).asJava

            val config = CosmosDBConfig(ConnectorConfig.sinkConfigDef, map)
            val settings = CosmosDBSinkSettings(config)
=======
                CosmosDBConfigConstants.CREATE_DATABASE_CONFIG -> "true",
                CosmosDBConfigConstants.TOPIC_CONFIG -> "f"
            ).asJava

            val settings = CosmosDBSinkSettings(CosmosDBConfig(ConnectorConfig.sinkConfigDef, map))
>>>>>>> e5b03a7b

            assert(settings.createDatabase, "createDatabase should be true")
        }

        "set createCollection flag if value is set to true" in {
            val map = Map(
                CosmosDBConfigConstants.CONNECTION_ENDPOINT_CONFIG -> "https://f",
                CosmosDBConfigConstants.CONNECTION_MASTERKEY_CONFIG -> "f",
                CosmosDBConfigConstants.DATABASE_CONFIG -> "f",
                CosmosDBConfigConstants.COLLECTION_CONFIG -> "f",
<<<<<<< HEAD
                CosmosDBConfigConstants.TOPIC_CONFIG -> "f",
                CosmosDBConfigConstants.CREATE_COLLECTION_CONFIG -> "true"
            ).asJava

            val config = CosmosDBConfig(ConnectorConfig.sinkConfigDef, map)
            val settings = CosmosDBSinkSettings(config)
=======
                CosmosDBConfigConstants.CREATE_COLLECTION_CONFIG -> "true",
                CosmosDBConfigConstants.TOPIC_CONFIG -> "f"
            ).asJava

            val settings = CosmosDBSinkSettings(CosmosDBConfig(ConnectorConfig.sinkConfigDef, map))
>>>>>>> e5b03a7b

            assert(settings.createCollection, "createCollection should be true")
        }

        """should throw an exception if createDatabase is neither "true" or "false""" in {
            val map = Map(
                CosmosDBConfigConstants.CONNECTION_ENDPOINT_CONFIG -> "https://f",
                CosmosDBConfigConstants.CONNECTION_MASTERKEY_CONFIG -> "f",
                CosmosDBConfigConstants.DATABASE_CONFIG -> "f",
                CosmosDBConfigConstants.COLLECTION_CONFIG -> "f",
<<<<<<< HEAD
                CosmosDBConfigConstants.TOPIC_CONFIG -> "f",
                CosmosDBConfigConstants.CREATE_DATABASE_CONFIG -> "foo"
=======
                CosmosDBConfigConstants.CREATE_DATABASE_CONFIG -> "foo",
                CosmosDBConfigConstants.TOPIC_CONFIG -> "f"
>>>>>>> e5b03a7b
            ).asJava

            val caught = intercept[ConfigException]{
                CosmosDBConfig(ConnectorConfig.sinkConfigDef, map)
            }

            caught.getMessage should endWith("Expected value to be either true or false")
        }

        """should throw an exception if createCollection is neither "true" or "false""" in {
            val map = Map(
                CosmosDBConfigConstants.CONNECTION_ENDPOINT_CONFIG -> "https://f",
                CosmosDBConfigConstants.CONNECTION_MASTERKEY_CONFIG -> "f",
                CosmosDBConfigConstants.DATABASE_CONFIG -> "f",
                CosmosDBConfigConstants.COLLECTION_CONFIG -> "f",
<<<<<<< HEAD
                CosmosDBConfigConstants.TOPIC_CONFIG -> "f",
                CosmosDBConfigConstants.CREATE_COLLECTION_CONFIG -> "foo"
=======
                CosmosDBConfigConstants.CREATE_COLLECTION_CONFIG -> "foo",
                CosmosDBConfigConstants.TOPIC_CONFIG -> "f"
>>>>>>> e5b03a7b
            ).asJava

            val caught = intercept[ConfigException]{
                CosmosDBConfig(ConnectorConfig.sinkConfigDef, map)
            }

            caught.getMessage should endWith("Expected value to be either true or false")
        }
    }
}<|MERGE_RESOLUTION|>--- conflicted
+++ resolved
@@ -14,11 +14,7 @@
                 CosmosDBConfigConstants.CONNECTION_MASTERKEY_CONFIG -> "f",
                 CosmosDBConfigConstants.DATABASE_CONFIG -> "f",
                 CosmosDBConfigConstants.COLLECTION_CONFIG -> "f",
-<<<<<<< HEAD
-                CosmosDBConfigConstants.TOPIC_CONFIG -> "f",
-=======
                 CosmosDBConfigConstants.TOPIC_CONFIG -> "f"
->>>>>>> e5b03a7b
             ).asJava
 
             val caught = intercept[IllegalArgumentException]{
@@ -34,16 +30,9 @@
                 CosmosDBConfigConstants.CONNECTION_MASTERKEY_CONFIG -> "",
                 CosmosDBConfigConstants.DATABASE_CONFIG -> "f",
                 CosmosDBConfigConstants.COLLECTION_CONFIG -> "f",
-<<<<<<< HEAD
-                CosmosDBConfigConstants.TOPIC_CONFIG -> "f",
-            ).asJava
-
-            val config = CosmosDBConfig(ConnectorConfig.sinkConfigDef, map)
-=======
                 CosmosDBConfigConstants.TOPIC_CONFIG -> "f"
             ).asJava
 
->>>>>>> e5b03a7b
             val caught = intercept[IllegalArgumentException]{
                 CosmosDBSinkSettings(CosmosDBConfig(ConnectorConfig.sinkConfigDef, map))
             }
@@ -73,16 +62,9 @@
                 CosmosDBConfigConstants.CONNECTION_MASTERKEY_CONFIG -> "f",
                 CosmosDBConfigConstants.DATABASE_CONFIG -> "",
                 CosmosDBConfigConstants.COLLECTION_CONFIG -> "f",
-<<<<<<< HEAD
-                CosmosDBConfigConstants.TOPIC_CONFIG -> "f",
-            ).asJava
-
-            val config = CosmosDBConfig(ConnectorConfig.sinkConfigDef, map)
-=======
                 CosmosDBConfigConstants.TOPIC_CONFIG -> "f"
             ).asJava
 
->>>>>>> e5b03a7b
             val caught = intercept[IllegalArgumentException]{
                 CosmosDBSinkSettings(CosmosDBConfig(ConnectorConfig.sinkConfigDef, map))
             }
@@ -96,16 +78,9 @@
                 CosmosDBConfigConstants.CONNECTION_MASTERKEY_CONFIG -> "f",
                 CosmosDBConfigConstants.DATABASE_CONFIG -> "f",
                 CosmosDBConfigConstants.COLLECTION_CONFIG -> "",
-<<<<<<< HEAD
-                CosmosDBConfigConstants.TOPIC_CONFIG -> "f",
-            ).asJava
-
-            val config = CosmosDBConfig(ConnectorConfig.sinkConfigDef, map)
-=======
                 CosmosDBConfigConstants.TOPIC_CONFIG -> "f"
             ).asJava
 
->>>>>>> e5b03a7b
             val caught = intercept[IllegalArgumentException]{
                 CosmosDBSinkSettings(CosmosDBConfig(ConnectorConfig.sinkConfigDef, map))
             }
@@ -113,45 +88,17 @@
             caught.getMessage should endWith (s"Invalid value for ${CosmosDBConfigConstants.COLLECTION_CONFIG}")
         }
 
-<<<<<<< HEAD
-        "throws an exception if topic name is empty" in {
-            val map = Map(
-                CosmosDBConfigConstants.CONNECTION_ENDPOINT_CONFIG -> "https://f",
-                CosmosDBConfigConstants.CONNECTION_MASTERKEY_CONFIG -> "f",
-                CosmosDBConfigConstants.DATABASE_CONFIG -> "f",
-                CosmosDBConfigConstants.COLLECTION_CONFIG -> "f",
-                CosmosDBConfigConstants.TOPIC_CONFIG -> "",
-            ).asJava
-
-            val config = CosmosDBConfig(ConnectorConfig.sinkConfigDef, map)
-            val caught = intercept[IllegalArgumentException]{
-                CosmosDBSinkSettings(config)
-            }
-
-            caught.getMessage should endWith (s"Invalid value for ${CosmosDBConfigConstants.TOPIC_CONFIG}")
-        }
-
-=======
         //testing the default values are propagated
->>>>>>> e5b03a7b
         "createDatabase && createCollection should be false if no setting provided" in {
             val map = Map(
                 CosmosDBConfigConstants.CONNECTION_ENDPOINT_CONFIG -> "https://f",
                 CosmosDBConfigConstants.CONNECTION_MASTERKEY_CONFIG -> "f",
                 CosmosDBConfigConstants.DATABASE_CONFIG -> "f",
                 CosmosDBConfigConstants.COLLECTION_CONFIG -> "f",
-<<<<<<< HEAD
-                CosmosDBConfigConstants.TOPIC_CONFIG -> "f",
-            ).asJava
-
-            val config = CosmosDBConfig(ConnectorConfig.sinkConfigDef, map)
-            val settings = CosmosDBSinkSettings(config)
-=======
                 CosmosDBConfigConstants.TOPIC_CONFIG -> "f"
             ).asJava
 
             val settings = CosmosDBSinkSettings(CosmosDBConfig(ConnectorConfig.sinkConfigDef, map))
->>>>>>> e5b03a7b
 
             assert(!settings.createDatabase && !settings.createCollection, "createDatabase && createCollection should be false")
         }
@@ -162,20 +109,11 @@
                 CosmosDBConfigConstants.CONNECTION_MASTERKEY_CONFIG -> "f",
                 CosmosDBConfigConstants.DATABASE_CONFIG -> "f",
                 CosmosDBConfigConstants.COLLECTION_CONFIG -> "f",
-<<<<<<< HEAD
-                CosmosDBConfigConstants.TOPIC_CONFIG -> "f",
-                CosmosDBConfigConstants.CREATE_DATABASE_CONFIG -> "true"
-            ).asJava
-
-            val config = CosmosDBConfig(ConnectorConfig.sinkConfigDef, map)
-            val settings = CosmosDBSinkSettings(config)
-=======
                 CosmosDBConfigConstants.CREATE_DATABASE_CONFIG -> "true",
                 CosmosDBConfigConstants.TOPIC_CONFIG -> "f"
             ).asJava
 
             val settings = CosmosDBSinkSettings(CosmosDBConfig(ConnectorConfig.sinkConfigDef, map))
->>>>>>> e5b03a7b
 
             assert(settings.createDatabase, "createDatabase should be true")
         }
@@ -186,20 +124,11 @@
                 CosmosDBConfigConstants.CONNECTION_MASTERKEY_CONFIG -> "f",
                 CosmosDBConfigConstants.DATABASE_CONFIG -> "f",
                 CosmosDBConfigConstants.COLLECTION_CONFIG -> "f",
-<<<<<<< HEAD
-                CosmosDBConfigConstants.TOPIC_CONFIG -> "f",
-                CosmosDBConfigConstants.CREATE_COLLECTION_CONFIG -> "true"
-            ).asJava
-
-            val config = CosmosDBConfig(ConnectorConfig.sinkConfigDef, map)
-            val settings = CosmosDBSinkSettings(config)
-=======
                 CosmosDBConfigConstants.CREATE_COLLECTION_CONFIG -> "true",
                 CosmosDBConfigConstants.TOPIC_CONFIG -> "f"
             ).asJava
 
             val settings = CosmosDBSinkSettings(CosmosDBConfig(ConnectorConfig.sinkConfigDef, map))
->>>>>>> e5b03a7b
 
             assert(settings.createCollection, "createCollection should be true")
         }
@@ -210,13 +139,8 @@
                 CosmosDBConfigConstants.CONNECTION_MASTERKEY_CONFIG -> "f",
                 CosmosDBConfigConstants.DATABASE_CONFIG -> "f",
                 CosmosDBConfigConstants.COLLECTION_CONFIG -> "f",
-<<<<<<< HEAD
-                CosmosDBConfigConstants.TOPIC_CONFIG -> "f",
-                CosmosDBConfigConstants.CREATE_DATABASE_CONFIG -> "foo"
-=======
                 CosmosDBConfigConstants.CREATE_DATABASE_CONFIG -> "foo",
                 CosmosDBConfigConstants.TOPIC_CONFIG -> "f"
->>>>>>> e5b03a7b
             ).asJava
 
             val caught = intercept[ConfigException]{
@@ -232,13 +156,8 @@
                 CosmosDBConfigConstants.CONNECTION_MASTERKEY_CONFIG -> "f",
                 CosmosDBConfigConstants.DATABASE_CONFIG -> "f",
                 CosmosDBConfigConstants.COLLECTION_CONFIG -> "f",
-<<<<<<< HEAD
-                CosmosDBConfigConstants.TOPIC_CONFIG -> "f",
-                CosmosDBConfigConstants.CREATE_COLLECTION_CONFIG -> "foo"
-=======
                 CosmosDBConfigConstants.CREATE_COLLECTION_CONFIG -> "foo",
                 CosmosDBConfigConstants.TOPIC_CONFIG -> "f"
->>>>>>> e5b03a7b
             ).asJava
 
             val caught = intercept[ConfigException]{
