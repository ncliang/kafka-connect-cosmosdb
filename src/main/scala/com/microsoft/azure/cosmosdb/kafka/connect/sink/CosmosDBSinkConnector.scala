package com.microsoft.azure.cosmosdb.kafka.connect.sink

import java.util

import com.microsoft.azure.cosmosdb.kafka.connect.common.ErrorHandler.HandleRetriableError
import com.microsoft.azure.cosmosdb.kafka.connect.config.{ConnectorConfig, CosmosDBConfig}
import org.apache.kafka.common.config.ConfigDef
import org.apache.kafka.connect.connector.Task
import org.apache.kafka.connect.sink.SinkConnector

import scala.collection.JavaConverters._
import scala.util.{Failure, Success}

class CosmosDBSinkConnector extends SinkConnector with HandleRetriableError {


  private var configProps: util.Map[String, String] = _


  override def version(): String = getClass.getPackage.getImplementationVersion

  override def start(props: util.Map[String, String]): Unit = {
    logger.info("Starting CosmosDBSinkConnector")

    try {
<<<<<<< HEAD
      initializeErrorHandler(props.get(org.apache.kafka.connect.runtime.ConnectorConfig.ERRORS_RETRY_TIMEOUT_CONFIG).toInt)

      val config = Try(CosmosDBConfig(ConnectorConfig.sinkConfigDef, props))
=======
      val config = CosmosDBConfig(ConnectorConfig.sinkConfigDef, props)
>>>>>>> 8b373f49
      HandleRetriableError(Success(config))
    }
    catch{
      case f: Throwable =>
        logger.error(s"Couldn't start Cosmos DB Sink due to configuration error: ${f.getMessage}", f)
        HandleRetriableError(Failure(f))
    }

    configProps = props

  }

  override def stop(): Unit = {
    logger.info("Stopping CosmosDBSinkConnector")
  }

  override def taskClass(): Class[_ <: Task] = classOf[CosmosDBSinkTask]

  override def taskConfigs(maxTasks: Int): util.List[util.Map[String, String]] = {
    logger.info(s"Setting task configurations for $maxTasks workers with properties $this.configProps")
    println(this.configProps)

    (1 to maxTasks).map(_ => this.configProps).toList.asJava

  }
  override def config(): ConfigDef = ConnectorConfig.sinkConfigDef

}<|MERGE_RESOLUTION|>--- conflicted
+++ resolved
@@ -23,13 +23,9 @@
     logger.info("Starting CosmosDBSinkConnector")
 
     try {
-<<<<<<< HEAD
-      initializeErrorHandler(props.get(org.apache.kafka.connect.runtime.ConnectorConfig.ERRORS_RETRY_TIMEOUT_CONFIG).toInt)
+      initializeErrorHandler(props.get(org.apache.kafka.connect.runtime.ConnectorConfig.ERRORS_RETRY_TIMEOUT_CONFIG).toInt) // TODO: test
 
-      val config = Try(CosmosDBConfig(ConnectorConfig.sinkConfigDef, props))
-=======
       val config = CosmosDBConfig(ConnectorConfig.sinkConfigDef, props)
->>>>>>> 8b373f49
       HandleRetriableError(Success(config))
     }
     catch{
