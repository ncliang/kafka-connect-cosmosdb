package com.microsoft.azure.cosmosdb.kafka.connect.sink

import java.util

import com.microsoft.azure.cosmosdb.kafka.connect.common.ErrorHandling.ErrorHandler
<<<<<<< HEAD
=======

>>>>>>> d29b1bd0
import com.microsoft.azure.cosmosdb.kafka.connect.config.{ConnectorConfig, CosmosDBConfig}
import org.apache.kafka.common.config.ConfigDef
import org.apache.kafka.connect.connector.Task
import org.apache.kafka.connect.sink.SinkConnector

import scala.collection.JavaConverters._
import scala.util.{Failure, Success, Try}


<<<<<<< HEAD
class CosmosDBSinkConnector extends SinkConnector with ErrorHandler{
=======
class CosmosDBSinkConnector extends SinkConnector with LazyLogging with ErrorHandler {
>>>>>>> d29b1bd0

  private var configProps: util.Map[String, String] = _

  override def version(): String = getClass.getPackage.getImplementationVersion

  override def start(props: util.Map[String, String]): Unit = {
    logger.info("Starting CosmosDBSinkConnector")
    initializeErrorHandler(2)

    try {

      val config = Try(CosmosDBConfig(ConnectorConfig.sinkConfigDef, props))
      HandleError(Success(config))
    }
    catch{
      case f: Throwable =>
        logger.error(s"Couldn't start Cosmos DB Sink due to configuration error: ${f.getMessage}", f)
        HandleError(Failure(f))

<<<<<<< HEAD
=======
    //TODO change maxRetires number to the right one
    //initialize error handler
  initializeErrorHandler(2)

    try {

      val config = Try(CosmosDBConfig(ConnectorConfig.sinkConfigDef, props))
      HandleError(Success(config))
    }
    catch{
      case f: Throwable =>
        logger.error(s"Couldn't start Cosmos DB Sink due to configuration error: ${f.getMessage}", f)
        HandleError(Failure(f))

>>>>>>> d29b1bd0
    }

    configProps = props

  }

  override def stop(): Unit = {
    logger.info("Stopping CosmosDBSinkConnector")
  }

  override def taskClass(): Class[_ <: Task] = classOf[CosmosDBSinkTask]

  override def taskConfigs(maxTasks: Int): util.List[util.Map[String, String]] = {
    logger.info(s"Setting task configurations for $maxTasks workers with properties $this.configProps")
    println(this.configProps)

    (1 to maxTasks).map(_ => this.configProps).toList.asJava

  }

  override def config(): ConfigDef = ConnectorConfig.sinkConfigDef

}<|MERGE_RESOLUTION|>--- conflicted
+++ resolved
@@ -3,24 +3,16 @@
 import java.util
 
 import com.microsoft.azure.cosmosdb.kafka.connect.common.ErrorHandling.ErrorHandler
-<<<<<<< HEAD
-=======
-
->>>>>>> d29b1bd0
 import com.microsoft.azure.cosmosdb.kafka.connect.config.{ConnectorConfig, CosmosDBConfig}
 import org.apache.kafka.common.config.ConfigDef
 import org.apache.kafka.connect.connector.Task
 import org.apache.kafka.connect.sink.SinkConnector
+import scala.collection.JavaConverters._
 
-import scala.collection.JavaConverters._
 import scala.util.{Failure, Success, Try}
 
+class CosmosDBSinkConnector extends SinkConnector with ErrorHandler{
 
-<<<<<<< HEAD
-class CosmosDBSinkConnector extends SinkConnector with ErrorHandler{
-=======
-class CosmosDBSinkConnector extends SinkConnector with LazyLogging with ErrorHandler {
->>>>>>> d29b1bd0
 
   private var configProps: util.Map[String, String] = _
 
@@ -28,10 +20,10 @@
 
   override def start(props: util.Map[String, String]): Unit = {
     logger.info("Starting CosmosDBSinkConnector")
+    //initialize error handler
     initializeErrorHandler(2)
 
     try {
-
       val config = Try(CosmosDBConfig(ConnectorConfig.sinkConfigDef, props))
       HandleError(Success(config))
     }
@@ -39,24 +31,6 @@
       case f: Throwable =>
         logger.error(s"Couldn't start Cosmos DB Sink due to configuration error: ${f.getMessage}", f)
         HandleError(Failure(f))
-
-<<<<<<< HEAD
-=======
-    //TODO change maxRetires number to the right one
-    //initialize error handler
-  initializeErrorHandler(2)
-
-    try {
-
-      val config = Try(CosmosDBConfig(ConnectorConfig.sinkConfigDef, props))
-      HandleError(Success(config))
-    }
-    catch{
-      case f: Throwable =>
-        logger.error(s"Couldn't start Cosmos DB Sink due to configuration error: ${f.getMessage}", f)
-        HandleError(Failure(f))
-
->>>>>>> d29b1bd0
     }
 
     configProps = props
@@ -76,7 +50,6 @@
     (1 to maxTasks).map(_ => this.configProps).toList.asJava
 
   }
-
   override def config(): ConfigDef = ConnectorConfig.sinkConfigDef
 
 }