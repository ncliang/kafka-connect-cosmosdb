--- conflicted
+++ resolved
@@ -55,16 +55,12 @@
     **/
 
   lazy val sinkConfigDef: ConfigDef = ConnectorConfig.baseConfigDef
-<<<<<<< HEAD
           .define(CosmosDBConfigConstants.COLLECTION_TOPIC_MAP_CONFIG, Type.STRING, Importance.HIGH,
             CosmosDBConfigConstants.COLLECTION_TOPIC_MAP_CONFIG_DOC, "Map", 1, Width.MEDIUM,
             CosmosDBConfigConstants.COLLECTION_TOPIC_MAP_CONFIG_DISPLAY)
-=======
           .define(CosmosDBConfigConstants.SINK_POST_PROCESSOR, Type.STRING, CosmosDBConfigConstants.SINK_POST_PROCESSOR_DEFAULT, Importance.MEDIUM,
             CosmosDBConfigConstants.SINK_POST_PROCESSOR_DOC, "Sink", 1, Width.LONG,
             CosmosDBConfigConstants.SINK_POST_PROCESSOR_DISPLAY)
-
->>>>>>> 81046582
   //        .define(CosmosDBConfigConstants.EXTRA_SINK_CONFIG_01, Type.STRING, Importance.HIGH,
   //          CosmosDBConfigConstants.EXTRA_SINK_CONFIG_01_DOC, "Sink", 1, Width.MEDIUM,
   //          CosmosDBConfigConstants.EXTRA_SINK_CONFIG_01_DISPLAY)
