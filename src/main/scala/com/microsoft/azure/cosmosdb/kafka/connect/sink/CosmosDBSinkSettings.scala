package com.microsoft.azure.cosmosdb.kafka.connect.sink


import com.microsoft.azure.cosmosdb.kafka.connect.config.{CosmosDBConfig, CosmosDBConfigConstants}

case class CosmosDBSinkSettings(endpoint: String,
                                masterKey: String,
                                database: String,
                                collection: String,
                                createDatabase: Boolean,
                                createCollection: Boolean,
                                topicName: String,
                               ) {
}

object CosmosDBSinkSettings{
<<<<<<< HEAD
    def apply(config: CosmosDBConfig): CosmosDBSinkSettings = {
        val endpoint:String = config.getString(CosmosDBConfigConstants.CONNECTION_ENDPOINT_CONFIG)
        require(endpoint.trim.nonEmpty, s"Invalid value for ${CosmosDBConfigConstants.CONNECTION_ENDPOINT_CONFIG}")
        require(endpoint.startsWith("https://"), s"""Invalid value for ${CosmosDBConfigConstants.CONNECTION_ENDPOINT_CONFIG} - endpoint must start with "https://"""")
=======
  def apply(config: CosmosDBConfig): CosmosDBSinkSettings = {
    val endpoint:String = config.getString(CosmosDBConfigConstants.CONNECTION_ENDPOINT_CONFIG)
    require(endpoint.trim.nonEmpty, s"Invalid value for ${CosmosDBConfigConstants.CONNECTION_ENDPOINT_CONFIG}")
    require(endpoint.startsWith("https://"), s"""Invalid value for ${CosmosDBConfigConstants.CONNECTION_ENDPOINT_CONFIG} - endpoint must start with "https://"""")
>>>>>>> e5b03a7b

    val masterKey:String = config.getPassword(CosmosDBConfigConstants.CONNECTION_MASTERKEY_CONFIG).value()
    require(masterKey.trim.nonEmpty, s"Invalid value for ${CosmosDBConfigConstants.CONNECTION_MASTERKEY_CONFIG}")

    val database:String = config.getString(CosmosDBConfigConstants.DATABASE_CONFIG)
    require(database.trim.nonEmpty, s"Invalid value for ${CosmosDBConfigConstants.DATABASE_CONFIG}")

    val collection:String = config.getString(CosmosDBConfigConstants.COLLECTION_CONFIG)
    require(collection.trim.nonEmpty, s"Invalid value for ${CosmosDBConfigConstants.COLLECTION_CONFIG}")

    val createDatabase:Boolean = config.getBoolean(CosmosDBConfigConstants.CREATE_DATABASE_CONFIG)

    val createCollection:Boolean = config.getBoolean(CosmosDBConfigConstants.CREATE_COLLECTION_CONFIG)

<<<<<<< HEAD
        val topicName:String = config.getString(CosmosDBConfigConstants.TOPIC_CONFIG)
        require(topicName.trim.nonEmpty, s"Invalid value for ${CosmosDBConfigConstants.TOPIC_CONFIG}")

        new CosmosDBSinkSettings(endpoint,
            masterKey,
            database,
            collection,
            createDatabase,
            createCollection,
            topicName)
    }
=======
    val topicName:String = config.getString(CosmosDBConfigConstants.TOPIC_CONFIG)
    require(topicName.trim.nonEmpty, s"Invalid value for ${CosmosDBConfigConstants.TOPIC_CONFIG}")

    new CosmosDBSinkSettings(endpoint,
      masterKey,
      database,
      collection,
      createDatabase,
      createCollection,
      topicName)
  }
>>>>>>> e5b03a7b
}<|MERGE_RESOLUTION|>--- conflicted
+++ resolved
@@ -14,17 +14,10 @@
 }
 
 object CosmosDBSinkSettings{
-<<<<<<< HEAD
-    def apply(config: CosmosDBConfig): CosmosDBSinkSettings = {
-        val endpoint:String = config.getString(CosmosDBConfigConstants.CONNECTION_ENDPOINT_CONFIG)
-        require(endpoint.trim.nonEmpty, s"Invalid value for ${CosmosDBConfigConstants.CONNECTION_ENDPOINT_CONFIG}")
-        require(endpoint.startsWith("https://"), s"""Invalid value for ${CosmosDBConfigConstants.CONNECTION_ENDPOINT_CONFIG} - endpoint must start with "https://"""")
-=======
   def apply(config: CosmosDBConfig): CosmosDBSinkSettings = {
     val endpoint:String = config.getString(CosmosDBConfigConstants.CONNECTION_ENDPOINT_CONFIG)
     require(endpoint.trim.nonEmpty, s"Invalid value for ${CosmosDBConfigConstants.CONNECTION_ENDPOINT_CONFIG}")
     require(endpoint.startsWith("https://"), s"""Invalid value for ${CosmosDBConfigConstants.CONNECTION_ENDPOINT_CONFIG} - endpoint must start with "https://"""")
->>>>>>> e5b03a7b
 
     val masterKey:String = config.getPassword(CosmosDBConfigConstants.CONNECTION_MASTERKEY_CONFIG).value()
     require(masterKey.trim.nonEmpty, s"Invalid value for ${CosmosDBConfigConstants.CONNECTION_MASTERKEY_CONFIG}")
@@ -39,19 +32,6 @@
 
     val createCollection:Boolean = config.getBoolean(CosmosDBConfigConstants.CREATE_COLLECTION_CONFIG)
 
-<<<<<<< HEAD
-        val topicName:String = config.getString(CosmosDBConfigConstants.TOPIC_CONFIG)
-        require(topicName.trim.nonEmpty, s"Invalid value for ${CosmosDBConfigConstants.TOPIC_CONFIG}")
-
-        new CosmosDBSinkSettings(endpoint,
-            masterKey,
-            database,
-            collection,
-            createDatabase,
-            createCollection,
-            topicName)
-    }
-=======
     val topicName:String = config.getString(CosmosDBConfigConstants.TOPIC_CONFIG)
     require(topicName.trim.nonEmpty, s"Invalid value for ${CosmosDBConfigConstants.TOPIC_CONFIG}")
 
@@ -63,5 +43,4 @@
       createCollection,
       topicName)
   }
->>>>>>> e5b03a7b
 }