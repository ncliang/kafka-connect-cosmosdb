package com.microsoft.azure.cosmosdb.kafka.connect.source;

import com.microsoft.azure.cosmosdb.kafka.connect.Setting;
import com.microsoft.azure.cosmosdb.kafka.connect.Settings;
import org.apache.commons.collections4.ListUtils;

import java.util.Arrays;
import java.util.List;

/**
 * Contains settings for the CosmosDB Kafka Source Connector
 */
public class SourceSettings extends Settings {
    private String assignedPartitions;
    private String postProcessor;
    private final List<Setting> sourceSettings = Arrays.asList(
            new Setting(Settings.PREFIX + ".source.post-processor", "Comma-separated list of Source Post-Processor class names to use for post-processing",
                    "Source post-processor", this::setPostProcessor, this::getPostProcessor),
            new Setting(Settings.PREFIX + ".assigned.container", "The CosmosDB Feed Container assigned to the task.",
                    "Assigned Container", this::setAssignedContainer, this::getAssignedContainer),
          new Setting(Settings.PREFIX + ".worker.name", "The CosmosDB worker name.",
            "Worker name", this::setWorkerName, this::getWorkerName)

    );


    private String workerName;

    public void setWorkerName(String workerName) {
        this.workerName = workerName;
    }

    public String getWorkerName() {
        return this.workerName;
    }

<<<<<<< HEAD
    private String assignedContainer;

    public String getAssignedContainer() {
        return this.assignedContainer;
    }

    public void setAssignedContainer(String assignedPartitions) {
        this.assignedContainer = assignedPartitions;
    }


    private String postProcessor;

    public String getPostProcessor() {
=======
    private void setAssignedPartitions(String assignedPartitions) {
        this.assignedPartitions = assignedPartitions;
    }

    private String getPostProcessor() {
>>>>>>> eae6ae22
        return this.postProcessor;
    }

    public void setPostProcessor(String postProcessor) {
        this.postProcessor = postProcessor;
    }


    @Override
    protected List<Setting> getAllSettings() {
        return ListUtils.union(super.getAllSettings(), sourceSettings);
    }

}
<|MERGE_RESOLUTION|>--- conflicted
+++ resolved
@@ -1,72 +1,64 @@
-package com.microsoft.azure.cosmosdb.kafka.connect.source;
-
-import com.microsoft.azure.cosmosdb.kafka.connect.Setting;
-import com.microsoft.azure.cosmosdb.kafka.connect.Settings;
-import org.apache.commons.collections4.ListUtils;
-
-import java.util.Arrays;
-import java.util.List;
-
-/**
- * Contains settings for the CosmosDB Kafka Source Connector
- */
-public class SourceSettings extends Settings {
-    private String assignedPartitions;
-    private String postProcessor;
-    private final List<Setting> sourceSettings = Arrays.asList(
-            new Setting(Settings.PREFIX + ".source.post-processor", "Comma-separated list of Source Post-Processor class names to use for post-processing",
-                    "Source post-processor", this::setPostProcessor, this::getPostProcessor),
-            new Setting(Settings.PREFIX + ".assigned.container", "The CosmosDB Feed Container assigned to the task.",
-                    "Assigned Container", this::setAssignedContainer, this::getAssignedContainer),
-          new Setting(Settings.PREFIX + ".worker.name", "The CosmosDB worker name.",
-            "Worker name", this::setWorkerName, this::getWorkerName)
-
-    );
-
-
-    private String workerName;
-
-    public void setWorkerName(String workerName) {
-        this.workerName = workerName;
-    }
-
-    public String getWorkerName() {
-        return this.workerName;
-    }
-
-<<<<<<< HEAD
-    private String assignedContainer;
-
-    public String getAssignedContainer() {
-        return this.assignedContainer;
-    }
-
-    public void setAssignedContainer(String assignedPartitions) {
-        this.assignedContainer = assignedPartitions;
-    }
-
-
-    private String postProcessor;
-
-    public String getPostProcessor() {
-=======
-    private void setAssignedPartitions(String assignedPartitions) {
-        this.assignedPartitions = assignedPartitions;
-    }
-
-    private String getPostProcessor() {
->>>>>>> eae6ae22
-        return this.postProcessor;
-    }
-
-    public void setPostProcessor(String postProcessor) {
-        this.postProcessor = postProcessor;
-    }
-
-
-    @Override
-    protected List<Setting> getAllSettings() {
-        return ListUtils.union(super.getAllSettings(), sourceSettings);
-    }
-
-}
+package com.microsoft.azure.cosmosdb.kafka.connect.source;
+
+import com.microsoft.azure.cosmosdb.kafka.connect.Setting;
+import com.microsoft.azure.cosmosdb.kafka.connect.Settings;
+import org.apache.commons.collections4.ListUtils;
+
+import java.util.Arrays;
+import java.util.List;
+
+/**
+ * Contains settings for the CosmosDB Kafka Source Connector
+ */
+public class SourceSettings extends Settings {
+    private String assignedPartitions;
+    private String postProcessor;
+    private final List<Setting> sourceSettings = Arrays.asList(
+            new Setting(Settings.PREFIX + ".source.post-processor", "Comma-separated list of Source Post-Processor class names to use for post-processing",
+                    "Source post-processor", this::setPostProcessor, this::getPostProcessor),
+            new Setting(Settings.PREFIX + ".assigned.container", "The CosmosDB Feed Container assigned to the task.",
+                    "Assigned Container", this::setAssignedContainer, this::getAssignedContainer),
+          new Setting(Settings.PREFIX + ".worker.name", "The CosmosDB worker name.",
+            "Worker name", this::setWorkerName, this::getWorkerName)
+
+    );
+
+
+    private String workerName;
+
+    public void setWorkerName(String workerName) {
+        this.workerName = workerName;
+    }
+
+    public String getWorkerName() {
+        return this.workerName;
+    }
+
+    private String assignedContainer;
+
+    public String getAssignedContainer() {
+        return this.assignedContainer;
+    }
+
+    public void setAssignedContainer(String assignedPartitions) {
+        this.assignedContainer = assignedPartitions;
+    }
+
+
+    private String postProcessor;
+
+    public String getPostProcessor() {
+        return this.postProcessor;
+    }
+
+    public void setPostProcessor(String postProcessor) {
+        this.postProcessor = postProcessor;
+    }
+
+
+    @Override
+    protected List<Setting> getAllSettings() {
+        return ListUtils.union(super.getAllSettings(), sourceSettings);
+    }
+
+}